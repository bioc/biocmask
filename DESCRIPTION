Package: biocmask
<<<<<<< HEAD
Title: Create S4 BioConductor data masks for dplyr functions
Version: 0.99.3
=======
Title: Create data masks for SE dplyr functions
Version: 0.99.5
>>>>>>> 295da373
Authors@R: c(
    person("Justin", "Landis", email = "jtlandis314@gmail.com", role = c("aut", "cre"),
    comment = c(ORCID = "0000-0001-5501-4934")),
    person("Michael", "Love", email = "michaelisaiahlove@gmail.com", role = "aut",
    comment = c(ORCID = "0000-0001-8401-0545")))
Description: The package provides `rlang` data masks for SummarizedExperiment class. The enables the evaluation of unquoted expression in different contexts of the SummarizedExperiment object with optional access to other contexts. The goal for `biocmask` is for evaluation to feel like a data.frame object without ever needing to unwind to a rectangular data.frame.
License: MIT + file LICENSE
Encoding: UTF-8
Roxygen: list(markdown = TRUE)
RoxygenNote: 7.3.2
VignetteBuilder: knitr
Imports: 
    dplyr,
    purrr,
    rlang,
    SummarizedExperiment,
    tidyr,
    tidyselect,
    vctrs,
    tibble,
    pillar,
    cli,
    glue,
    S7,
    S4Vectors,
    utils,
    methods
Depends: 
    R (>= 2.10)
Suggests:
    devtools,
    knitr,
    rmarkdown,
    testthat,
    airway,
    IRanges
LazyData: true
URL: https://github.com/jtlandis/biocmask, https://jtlandis.github.io/biocmask
BugReports: https://www.github.com/jtlandis/biocmask/issues
biocViews: Annotation, GenomeAnnotation, Transcriptomics<|MERGE_RESOLUTION|>--- conflicted
+++ resolved
@@ -1,11 +1,6 @@
 Package: biocmask
-<<<<<<< HEAD
 Title: Create S4 BioConductor data masks for dplyr functions
-Version: 0.99.3
-=======
-Title: Create data masks for SE dplyr functions
-Version: 0.99.5
->>>>>>> 295da373
+Version: 0.99.6
 Authors@R: c(
     person("Justin", "Landis", email = "jtlandis314@gmail.com", role = c("aut", "cre"),
     comment = c(ORCID = "0000-0001-5501-4934")),
