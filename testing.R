--- conflicted
+++ resolved
@@ -3,19 +3,10 @@
 library(rlang)
 library(vctrs)
 library(SummarizedExperiment)
-<<<<<<< HEAD
-library(tidySummarizedExperiment)
-# 
-sys.source("R/mask_env_top.R", envir = attach(NULL, name = "SE:envir"))
-sys.source("R/DataMaskAbstraction.R", envir = attach(NULL, name = "SE:abstraction"))
-sys.source("R/DataMaskSEManager.R", envir = attach(NULL, name = "SE:Manager"))
-devtools::load_all()
-=======
 
 devtools::load_all()
 
 # library(tidySummarizedExperiment)
->>>>>>> 7ee68fdc
 
 set.seed(1234)
 se <- SummarizedExperiment(
@@ -31,47 +22,10 @@
 assay(se, 'logcounts') <- log(assay(se, 'counts'))
 se
 
-<<<<<<< HEAD
-# locally named this so that I can compare
-# speed-up improvements against old mutate.SummarizedExperiment methods
-mutate_SummarizedExperiment <- function(.data, ...) {
-  
-  # browser()
-  
-  .env <- rlang::caller_env()
-  .mask <- TidySEMaskManager$new(.data, .env, "mutate")
-  poke_ctx_local("SE:::mask_manager", .mask)
-  poke_ctx_local("SE:::dplyr_function", "mutate")
-  poke_ctx_local("SE:::caller_env", .env)
-  quos <- rlang::enquos(...)
-  nms <- names(quos)
-  for (k in seq_along(quos)) {
-    quo <- quos[[k]]
-    name <- nms[k]
-    .mask$eval_mutate_assays(quo, name)
-  }
-  .mask$finalize_mutate_data(.data)
-  
-}
 
 
 
-mutate_SummarizedExperiment(
-  se,
-  rows(
-    length_sqrt = sqrt(length),
-    rowCounts = rowSums(.assay$counts),
-    rowCounts2 = purrr::map_dbl(counts, sum)
-  )
-) -> .se
-
-
-mutate_SummarizedExperiment(
-=======
-
-
 biocmask:::mutate.SummarizedExperiment(
->>>>>>> 7ee68fdc
   se,
   new_counts = counts + 1,
   rows(
